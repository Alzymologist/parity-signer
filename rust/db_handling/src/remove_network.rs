use parity_scale_codec::Encode;
use sled::Batch;

use constants::{ADDRTREE, METATREE, SPECSTREE};
use definitions::{
    error::ErrorSource,
    error_signer::{ErrorSigner, NotFoundSigner, Signer},
    helpers::multisigner_to_public,
    history::{Event, IdentityHistory, MetaValuesDisplay, NetworkSpecsDisplay},
    keyring::{AddressKey, MetaKey, MetaKeyPrefix, NetworkSpecsKey, VerifierKey},
    network_specs::{CurrentVerifier, NetworkSpecs, ValidCurrentVerifier, Verifier},
    users::AddressDetails,
};

use crate::db_transactions::TrDbCold;
use crate::helpers::{
    get_general_verifier, get_network_specs, get_valid_current_verifier, open_db, open_tree,
};
use crate::manage_history::events_to_batch;

/// Function to remove the network with given NetworkSpecsKey from the database.
/// Removes network specs for all entries with same genesis hash.
/// Removes all metadata entries for corresponding network specname.
/// Removes all addresses corresponding to the networks removed (all encryptions).
/// If ValidCurrentVerifier is Custom(Verifier(None)), leaves it as that. If ValidCurrentVerifier is General, leaves it as General.
/// If ValidCurrentVerifier is Custom with some Verifier set, transforms CurrentVerifier from Valid into Dead to disable the network
/// permanently until Signer is wiped altogether.
/// Function is used only on the Signer side.
pub fn remove_network(
    network_specs_key: &NetworkSpecsKey,
    database_name: &str,
) -> Result<(), ErrorSigner> {
    let mut address_batch = Batch::default();
    let mut meta_batch = Batch::default();
    let mut network_specs_batch = Batch::default();
    let mut verifiers_batch = Batch::default();
    let mut events: Vec<Event> = Vec::new();

    let general_verifier = get_general_verifier(database_name)?;
    let network_specs = get_network_specs(database_name, network_specs_key)?;

    let verifier_key = VerifierKey::from_parts(&network_specs.genesis_hash);
    let valid_current_verifier = get_valid_current_verifier(&verifier_key, database_name)?;

    // modify verifier as needed
    if let ValidCurrentVerifier::Custom(ref a) = valid_current_verifier {
        match a {
            Verifier(None) => (),
            _ => {
                verifiers_batch.remove(verifier_key.key());
                verifiers_batch.insert(verifier_key.key(), (CurrentVerifier::Dead).encode());
            }
        }
    }

    {
        let database = open_db::<Signer>(database_name)?;
        let metadata = open_tree::<Signer>(&database, METATREE)?;
        let chainspecs = open_tree::<Signer>(&database, SPECSTREE)?;
        let identities = open_tree::<Signer>(&database, ADDRTREE)?;

        // scan through chainspecs tree to mark for removal all networks with target genesis hash
        let mut keys_to_wipe: Vec<NetworkSpecsKey> = Vec::new();
<<<<<<< HEAD
        for (network_specs_key_vec, entry) in chainspecs.iter().flatten() {
=======
        for x in chainspecs.iter().flatten() {
            let (network_specs_key_vec, entry) = x;
>>>>>>> 224d3dc0
            let x_network_specs_key = NetworkSpecsKey::from_ivec(&network_specs_key_vec);
            let mut x_network_specs =
                NetworkSpecs::from_entry_with_key_checked::<Signer>(&x_network_specs_key, entry)?;
            if x_network_specs.genesis_hash == network_specs.genesis_hash {
                network_specs_batch.remove(x_network_specs_key.key());
                events.push(Event::NetworkSpecsRemoved(NetworkSpecsDisplay::get(
                    &x_network_specs,
                    &valid_current_verifier,
                    &general_verifier,
                )));
                keys_to_wipe.push(x_network_specs_key);
            } else if x_network_specs.order > network_specs.order {
                x_network_specs.order -= 1;
                network_specs_batch.insert(x_network_specs_key.key(), x_network_specs.encode());
            }
        }

        // scan through metadata tree to mark for removal all networks with target name
        let meta_key_prefix = MetaKeyPrefix::from_name(&network_specs.name);
<<<<<<< HEAD
        for (meta_key_vec, meta_stored) in metadata.scan_prefix(meta_key_prefix.prefix()).flatten()
        {
=======
        for x in metadata.scan_prefix(meta_key_prefix.prefix()).flatten() {
            let (meta_key_vec, meta_stored) = x;
>>>>>>> 224d3dc0
            let meta_key = MetaKey::from_ivec(&meta_key_vec);
            meta_batch.remove(meta_key.key());
            if let Ok((name, version)) = meta_key.name_version::<Signer>() {
                let meta_values_display =
                    MetaValuesDisplay::from_storage(&name, version, meta_stored);
                events.push(Event::MetadataRemoved(meta_values_display));
            }
        }
        // scan through address tree to clean up the network_key(s) from identities
<<<<<<< HEAD
        for (address_key_vec, entry) in identities.iter().flatten() {
=======
        for x in identities.iter().flatten() {
            let (address_key_vec, entry) = x;
>>>>>>> 224d3dc0
            let address_key = AddressKey::from_ivec(&address_key_vec);
            let (multisigner, mut address_details) =
                AddressDetails::process_entry_checked::<Signer>((address_key_vec, entry))?;
            for key in keys_to_wipe.iter() {
                if address_details.network_id.contains(key) {
                    let identity_history = IdentityHistory::get(
                        &address_details.seed_name,
                        &address_details.encryption,
                        &multisigner_to_public(&multisigner),
                        &address_details.path,
                        &network_specs.genesis_hash,
                    );
                    events.push(Event::IdentityRemoved(identity_history));
                    address_details.network_id = address_details
                        .network_id
                        .into_iter()
                        .filter(|id| id != key)
                        .collect();
                }
            }
            if address_details.network_id.is_empty() {
                address_batch.remove(address_key.key())
            } else {
                address_batch.insert(address_key.key(), address_details.encode())
            }
        }
    }
    TrDbCold::new()
        .set_addresses(address_batch) // upd addresses
        .set_history(events_to_batch::<Signer>(database_name, events)?) // add corresponding history
        .set_metadata(meta_batch) // upd metadata
        .set_network_specs(network_specs_batch) // upd network_specs
        .set_verifiers(verifiers_batch) // upd network_verifiers
        .apply::<Signer>(database_name)
}

pub fn remove_metadata(
    network_specs_key: &NetworkSpecsKey,
    network_version: u32,
    database_name: &str,
) -> Result<(), ErrorSigner> {
    let network_specs = get_network_specs(database_name, network_specs_key)?;
    let meta_key = MetaKey::from_parts(&network_specs.name, network_version);
    let mut meta_batch = Batch::default();
    meta_batch.remove(meta_key.key());
    let history_batch =
        get_batch_remove_unchecked_meta(database_name, &network_specs.name, network_version)?;
    TrDbCold::new()
        .set_metadata(meta_batch) // remove metadata
        .set_history(history_batch) // add corresponding history
        .apply::<Signer>(database_name)
}

fn get_batch_remove_unchecked_meta(
    database_name: &str,
    network_name: &str,
    network_version: u32,
) -> Result<Batch, ErrorSigner> {
    let events = {
        let meta_key = MetaKey::from_parts(network_name, network_version);
        let database = open_db::<Signer>(database_name)?;
        let metadata = open_tree::<Signer>(&database, METATREE)?;
        match metadata.get(meta_key.key()) {
            Ok(Some(meta_stored)) => {
                let meta_values_display =
                    MetaValuesDisplay::from_storage(network_name, network_version, meta_stored);
                vec![Event::MetadataRemoved(meta_values_display)]
            }
            Ok(None) => {
                return Err(ErrorSigner::NotFound(NotFoundSigner::Metadata {
                    name: network_name.to_string(),
                    version: network_version,
                }))
            }
            Err(e) => return Err(<Signer>::db_internal(e)),
        }
    };
    events_to_batch::<Signer>(database_name, events)
<<<<<<< HEAD
=======
}

#[cfg(test)]
mod tests {
    use super::*;
    use crate::{cold_default::populate_cold, manage_history::print_history};
    use definitions::{
        crypto::Encryption,
        keyring::{MetaKey, NetworkSpecsKey},
        network_specs::Verifier,
        users::AddressDetails,
    };
    use sled::{open, Db, Tree};
    use std::fs;

    fn check_for_network(name: &str, version: u32, dbname: &str) -> bool {
        let database: Db = open(dbname).unwrap();
        let metadata: Tree = database.open_tree(METATREE).unwrap();
        let meta_key = MetaKey::from_parts(name, version);
        metadata.contains_key(meta_key.key()).unwrap()
    }

    #[test]
    fn remove_all_westend() {
        let dbname = "for_tests/remove_all_westend";
        populate_cold(dbname, Verifier(None)).unwrap();

        let genesis_hash = "e143f23803ac50e8f6f8e62695d1ce9e4e1d68aa36c1cd2cfd15340213f3423e";
        let network_specs_key =
            NetworkSpecsKey::from_parts(&hex::decode(genesis_hash).unwrap(), &Encryption::Sr25519);
        remove_network(&network_specs_key, dbname).unwrap();

        {
            let database: Db = open(dbname).unwrap();
            let chainspecs: Tree = database.open_tree(SPECSTREE).unwrap();
            assert!(
                chainspecs.get(&network_specs_key.key()).unwrap() == None,
                "Westend network specs were not deleted"
            );
            let metadata: Tree = database.open_tree(METATREE).unwrap();
            let prefix_meta = String::from("westend").encode();
            assert!(
                metadata.scan_prefix(&prefix_meta).next() == None,
                "Some westend metadata was not deleted"
            );
            let identities: Tree = database.open_tree(ADDRTREE).unwrap();
            for x in identities.iter().flatten() {
                let (_, address_details) =
                    AddressDetails::process_entry_checked::<Signer>(x).unwrap();
                assert!(
                    !address_details.network_id.contains(&network_specs_key),
                    "Some westend identities still remain."
                );
                assert!(
                    !address_details.network_id.is_empty(),
                    "Did not remove address key entried with no network keys associated"
                );
            }
        }
        let history_printed = print_history(dbname).unwrap();
        assert!(history_printed.contains(r#"{"event":"database_initiated"}"#) && history_printed.contains(r##"{"event":"network_removed","payload":{"base58prefix":"42","color":"#660D35","decimals":"12","encryption":"sr25519","genesis_hash":"e143f23803ac50e8f6f8e62695d1ce9e4e1d68aa36c1cd2cfd15340213f3423e","logo":"westend","name":"westend","order":"2","path_id":"//westend","secondary_color":"#262626","title":"Westend","unit":"WND","current_verifier":{"type":"general","details":{"public_key":"","identicon":"","encryption":"none"}}}}"##) && history_printed.contains(r#"{"event":"metadata_removed","payload":{"specname":"westend","spec_version":"9000","meta_hash":"e80237ad8b2e92b72fcf6beb8f0e4ba4a21043a7115c844d91d6c4f981e469ce","meta_id_pic":"89504e470d0a1a0a0000000d49484452000000410000004108060000008ef7c9450000032f49444154789cedda3d6e534114c571a7a0414a6109c95b70c1265c221640431189928e85d05122a5a0610188d29ba0f0162c21b988444361e6c83af1f8793cf7dcf9b06cf3fec5a4784f37777e456425b9db6eb793ffbdb3206c369be26f329d4eefc297ae7541a8b9b4550f94a6083d2f3fac2546138492cbcf3fbf0ce761ab4f7fc2e9ab05461542c9e5510a809540a01a8c62841e00ecdc104508a500a827022a817021d45c9ef546601e0c19a105003a1702522124040fc0ecc3329c87adbf2ec2b9cb8bf07a7efcfeafd5feb995026122d4023015c202602d219a21e4009805a1023015a20a4105405e04ab960828077112c103802e1d019d8248227801d03520a014848c70ffe24b380f7bfafb319cbbbc08b3c7e3f7d70ffbe75e046b1e93105400a64258002c5e3c076101b0781e1b42980839006641a8002c5e3c05a102b0781eca220c019017c1aa64e95ca5f362881121f48c900240b78a8008d11ce1fec7f1fb4f6ff7cfbd4bcf96c7efaf17d173e7bc381901e5202c00a642c40ba700980a11cf1be64240290815805910f1c239006641c4f3521d2058004a5e042b2f4269801811460427c26cf93019b65e3c4e9817e1fdbb57e13cecdbf7dfe1dce54598ff3cfe64b97ab3ff64792a192105c054080b80a9101600b32024841c00b32054006641a8002c07d105c1ca8b603522844684d04522dce4cf049483b000980a610130152207806404948250019805a102300bc202402e042b2f829517a1b411213422849e11900571f3bf4f403984140053212c00162f9e83b000583c6f988c90036016840ac0e2c553102a008be7c57543b0aa593a55cdbc23049482b8550402a0112174808086105e84abff5b241a22a01c8405c0548878e114005321e279cc44402a840ac02c8878e11c00b320e2796c088064042b2f829517414d46405e886b404801a09308c80371e908a700501601a9105e84abf93f46a422a01c8405c0540815005523a05a08158059102d019084803c10b9bc083529004846402d20ce85a002201702abc1e88de0b93c2b4240a5103d114a00503102ea01716e005485c04a30521025003597674d10580946692d2ecf9a22b09e182d2fcfba200cab41e971e9616741b8f4fe0136d3bfacd01443e90000000049454e44ae426082"}}"#) && history_printed.contains(r#"{"event":"metadata_removed","payload":{"specname":"westend","spec_version":"9010","meta_hash":"70c99738c27fb32c87883f1c9c94ee454bf0b3d88e4a431a2bbfe1222b46ebdf","meta_id_pic":"89504e470d0a1a0a0000000d49484452000000410000004108060000008ef7c9450000033449444154789cedd93d6e135114c571b284c83414d429116e690129ca365c2121b6902d20242a6f238a04b4b44694a92968b0bc04f38eac1b7bc66fde39f77d8c9c64fec59d6246b2eeaf183d79ceb6dbedb3a7de28089bcd26fb47cecfcfcfc2a5694d104a9666b540a98ad072f97e3531aa20e42cbffe761366b7d9fbab307dd5c02842c8591ec500ac1c085482918dd002c01a1b220b211700b5444039102e8492e5add60896074346a80180c642402a8484e001587d5d84d96dfe6119e62e2fc2fad7f1f3b3d7fbfb2c0582229402582a0403b06a4254434801580c4205b05488220415007911583511500a6210c103804e1d010d414411bc00e82120a018848c70f3671d66b7ab97b330777911fead8f977c3edb2fe54558fc5c85d96df9661e6637094105b054080660a9100cc0522028420ac062102a80c5205400ab0f9144e803202f02cb8bc0ca414087101342e81e2106801e2b023288ea08abc5a730bbcd979fc3dce545b8bcb808b3dbeddd5d98bb46414029080660a9100cc052218600900b01c52054008b41a80016834801a00e020350f222b0bc08b901624298109c08ec24e845787779bce4f7dbfd525e84bf9177cc8b8377cc5032420cc052211880a54230008b41480829008b41a80016835001ac144413049617813521842684d04922b093a017e155e4f9df07f747414029080660a9100cc052215200484640310815c062102a80c52018007221b0bc082c2f426e1342684208dd232006c1be1d7a11d849d08b70fdf64b98ddae7f7c0c73380084cbeeff0494428801582a0403b054080660a52064841480c52054008b41a800d610443304961781551501c5201e2b8201a00921d441407d082f02fb76e8456027c11c8443004411500a8201582a0403b054883e00a208488550012c06a102580c4201403202cb8bc0f222a8c908c80bf11010620068100179204e1d6108002511900ae14560df0e6b22a40050350494826000960aa102a06204540aa102580ca2260092109007229517a1240500c908a806c458082a007221582518ad113ccb5b59082817a225420e00ca46402d20c606404508560e460c2207a06479ab0a829583915b8de5adaa08564b8c9acb5b4d10fa95a0b458badf2808a7de7f10bfbfacc65e85560000000049454e44ae426082"}}"#) && history_printed.contains(r#"{"event":"identity_removed","payload":{"seed_name":"Alice","encryption":"sr25519","public_key":"3efeca331d646d8a2986374bb3bb8d6e9e3cfcdd7c45c2b69104fab5d61d3f34","path":"//westend","network_genesis_hash":"e143f23803ac50e8f6f8e62695d1ce9e4e1d68aa36c1cd2cfd15340213f3423e"}}"#) && history_printed.contains(r#"{"event":"identity_removed","payload":{"seed_name":"Alice","encryption":"sr25519","public_key":"46ebddef8cd9bb167dc30878d7113b7e168e6f0646beffd77d69d39bad76b47a","path":"","network_genesis_hash":"e143f23803ac50e8f6f8e62695d1ce9e4e1d68aa36c1cd2cfd15340213f3423e"}}"#) && history_printed.contains(r#"{"event":"identity_removed","payload":{"seed_name":"Alice","encryption":"sr25519","public_key":"d43593c715fdd31c61141abd04a99fd6822c8558854ccde39a5684e7a56da27d","path":"//Alice","network_genesis_hash":"e143f23803ac50e8f6f8e62695d1ce9e4e1d68aa36c1cd2cfd15340213f3423e"}}"#), "Expected different history:\n{}", history_printed);
        fs::remove_dir_all(dbname).unwrap();
    }

    #[test]
    fn remove_westend_9010() {
        let dbname = "for_tests/remove_westend_9010";
        populate_cold(dbname, Verifier(None)).unwrap();
        let genesis_hash = "e143f23803ac50e8f6f8e62695d1ce9e4e1d68aa36c1cd2cfd15340213f3423e";
        let network_specs_key =
            NetworkSpecsKey::from_parts(&hex::decode(genesis_hash).unwrap(), &Encryption::Sr25519);
        let network_version = 9010;
        assert!(
            check_for_network("westend", network_version, dbname),
            "No westend 9010 to begin with."
        );
        remove_metadata(&network_specs_key, network_version, dbname).unwrap();
        assert!(
            !check_for_network("westend", network_version, dbname),
            "Westend 9010 not removed."
        );
        fs::remove_dir_all(dbname).unwrap();
    }
>>>>>>> 224d3dc0
}<|MERGE_RESOLUTION|>--- conflicted
+++ resolved
@@ -61,12 +61,7 @@
 
         // scan through chainspecs tree to mark for removal all networks with target genesis hash
         let mut keys_to_wipe: Vec<NetworkSpecsKey> = Vec::new();
-<<<<<<< HEAD
         for (network_specs_key_vec, entry) in chainspecs.iter().flatten() {
-=======
-        for x in chainspecs.iter().flatten() {
-            let (network_specs_key_vec, entry) = x;
->>>>>>> 224d3dc0
             let x_network_specs_key = NetworkSpecsKey::from_ivec(&network_specs_key_vec);
             let mut x_network_specs =
                 NetworkSpecs::from_entry_with_key_checked::<Signer>(&x_network_specs_key, entry)?;
@@ -86,13 +81,8 @@
 
         // scan through metadata tree to mark for removal all networks with target name
         let meta_key_prefix = MetaKeyPrefix::from_name(&network_specs.name);
-<<<<<<< HEAD
         for (meta_key_vec, meta_stored) in metadata.scan_prefix(meta_key_prefix.prefix()).flatten()
         {
-=======
-        for x in metadata.scan_prefix(meta_key_prefix.prefix()).flatten() {
-            let (meta_key_vec, meta_stored) = x;
->>>>>>> 224d3dc0
             let meta_key = MetaKey::from_ivec(&meta_key_vec);
             meta_batch.remove(meta_key.key());
             if let Ok((name, version)) = meta_key.name_version::<Signer>() {
@@ -102,12 +92,7 @@
             }
         }
         // scan through address tree to clean up the network_key(s) from identities
-<<<<<<< HEAD
         for (address_key_vec, entry) in identities.iter().flatten() {
-=======
-        for x in identities.iter().flatten() {
-            let (address_key_vec, entry) = x;
->>>>>>> 224d3dc0
             let address_key = AddressKey::from_ivec(&address_key_vec);
             let (multisigner, mut address_details) =
                 AddressDetails::process_entry_checked::<Signer>((address_key_vec, entry))?;
@@ -186,90 +171,4 @@
         }
     };
     events_to_batch::<Signer>(database_name, events)
-<<<<<<< HEAD
-=======
-}
-
-#[cfg(test)]
-mod tests {
-    use super::*;
-    use crate::{cold_default::populate_cold, manage_history::print_history};
-    use definitions::{
-        crypto::Encryption,
-        keyring::{MetaKey, NetworkSpecsKey},
-        network_specs::Verifier,
-        users::AddressDetails,
-    };
-    use sled::{open, Db, Tree};
-    use std::fs;
-
-    fn check_for_network(name: &str, version: u32, dbname: &str) -> bool {
-        let database: Db = open(dbname).unwrap();
-        let metadata: Tree = database.open_tree(METATREE).unwrap();
-        let meta_key = MetaKey::from_parts(name, version);
-        metadata.contains_key(meta_key.key()).unwrap()
-    }
-
-    #[test]
-    fn remove_all_westend() {
-        let dbname = "for_tests/remove_all_westend";
-        populate_cold(dbname, Verifier(None)).unwrap();
-
-        let genesis_hash = "e143f23803ac50e8f6f8e62695d1ce9e4e1d68aa36c1cd2cfd15340213f3423e";
-        let network_specs_key =
-            NetworkSpecsKey::from_parts(&hex::decode(genesis_hash).unwrap(), &Encryption::Sr25519);
-        remove_network(&network_specs_key, dbname).unwrap();
-
-        {
-            let database: Db = open(dbname).unwrap();
-            let chainspecs: Tree = database.open_tree(SPECSTREE).unwrap();
-            assert!(
-                chainspecs.get(&network_specs_key.key()).unwrap() == None,
-                "Westend network specs were not deleted"
-            );
-            let metadata: Tree = database.open_tree(METATREE).unwrap();
-            let prefix_meta = String::from("westend").encode();
-            assert!(
-                metadata.scan_prefix(&prefix_meta).next() == None,
-                "Some westend metadata was not deleted"
-            );
-            let identities: Tree = database.open_tree(ADDRTREE).unwrap();
-            for x in identities.iter().flatten() {
-                let (_, address_details) =
-                    AddressDetails::process_entry_checked::<Signer>(x).unwrap();
-                assert!(
-                    !address_details.network_id.contains(&network_specs_key),
-                    "Some westend identities still remain."
-                );
-                assert!(
-                    !address_details.network_id.is_empty(),
-                    "Did not remove address key entried with no network keys associated"
-                );
-            }
-        }
-        let history_printed = print_history(dbname).unwrap();
-        assert!(history_printed.contains(r#"{"event":"database_initiated"}"#) && history_printed.contains(r##"{"event":"network_removed","payload":{"base58prefix":"42","color":"#660D35","decimals":"12","encryption":"sr25519","genesis_hash":"e143f23803ac50e8f6f8e62695d1ce9e4e1d68aa36c1cd2cfd15340213f3423e","logo":"westend","name":"westend","order":"2","path_id":"//westend","secondary_color":"#262626","title":"Westend","unit":"WND","current_verifier":{"type":"general","details":{"public_key":"","identicon":"","encryption":"none"}}}}"##) && history_printed.contains(r#"{"event":"metadata_removed","payload":{"specname":"westend","spec_version":"9000","meta_hash":"e80237ad8b2e92b72fcf6beb8f0e4ba4a21043a7115c844d91d6c4f981e469ce","meta_id_pic":"89504e470d0a1a0a0000000d49484452000000410000004108060000008ef7c9450000032f49444154789cedda3d6e534114c571a7a0414a6109c95b70c1265c221640431189928e85d05122a5a0610188d29ba0f0162c21b988444361e6c83af1f8793cf7dcf9b06cf3fec5a4784f37777e456425b9db6eb793ffbdb3206c369be26f329d4eefc297ae7541a8b9b4550f94a6083d2f3fac2546138492cbcf3fbf0ce761ab4f7fc2e9ab05461542c9e5510a809540a01a8c62841e00ecdc104508a500a827022a817021d45c9ef546601e0c19a105003a1702522124040fc0ecc3329c87adbf2ec2b9cb8bf07a7efcfeafd5feb995026122d4023015c202602d219a21e4009805a1023015a20a4105405e04ab960828077112c103802e1d019d8248227801d03520a014848c70ffe24b380f7bfafb319cbbbc08b3c7e3f7d70ffbe75e046b1e93105400a64258002c5e3c076101b0781e1b42980839006641a8002c5e3c05a102b0781eca220c019017c1aa64e95ca5f362881121f48c900240b78a8008d11ce1fec7f1fb4f6ff7cfbd4bcf96c7efaf17d173e7bc381901e5202c00a642c40ba700980a11cf1be64240290815805910f1c239006641c4f3521d2058004a5e042b2f4269801811460427c26cf93019b65e3c4e9817e1fdbb57e13cecdbf7dfe1dce54598ff3cfe64b97ab3ff64792a192105c054080b80a9101600b32024841c00b32054006641a8002c07d105c1ca8b603522844684d04522dce4cf049483b000980a610130152207806404948250019805a102300bc202402e042b2f829517a1b411213422849e11900571f3bf4f403984140053212c00162f9e83b000583c6f988c90036016840ac0e2c553102a008be7c57543b0aa593a55cdbc23049482b8550402a0112174808086105e84abff5b241a22a01c8405c0548878e114005321e279cc44402a840ac02c8878e11c00b320e2796c088064042b2f829517414d46405e886b404801a09308c80371e908a700501601a9105e84abf93f46a422a01c8405c0540815005523a05a08158059102d019084803c10b9bc083529004846402d20ce85a002201702abc1e88de0b93c2b4240a5103d114a00503102ea01716e005485c04a30521025003597674d10580946692d2ecf9a22b09e182d2fcfba200cab41e971e9616741b8f4fe0136d3bfacd01443e90000000049454e44ae426082"}}"#) && history_printed.contains(r#"{"event":"metadata_removed","payload":{"specname":"westend","spec_version":"9010","meta_hash":"70c99738c27fb32c87883f1c9c94ee454bf0b3d88e4a431a2bbfe1222b46ebdf","meta_id_pic":"89504e470d0a1a0a0000000d49484452000000410000004108060000008ef7c9450000033449444154789cedd93d6e135114c571b284c83414d429116e690129ca365c2121b6902d20242a6f238a04b4b44694a92968b0bc04f38eac1b7bc66fde39f77d8c9c64fec59d6246b2eeaf183d79ceb6dbedb3a7de28089bcd26fb47cecfcfcfc2a5694d104a9666b540a98ad072f97e3531aa20e42cbffe761366b7d9fbab307dd5c02842c8591ec500ac1c085482918dd002c01a1b220b211700b5444039102e8492e5add60896074346a80180c642402a8484e001587d5d84d96dfe6119e62e2fc2fad7f1f3b3d7fbfb2c0582229402582a0403b06a4254434801580c4205b05488220415007911583511500a6210c103804e1d010d414411bc00e82120a018848c70f3671d66b7ab97b330777911fead8f977c3edb2fe54558fc5c85d96df9661e6637094105b054080660a9100cc0522028420ac062102a80c5205400ab0f9144e803202f02cb8bc0ca414087101342e81e2106801e2b023288ea08abc5a730bbcd979fc3dce545b8bcb808b3dbeddd5d98bb46414029080660a9100cc052218600900b01c52054008b41a80016834801a00e020350f222b0bc08b901624298109c08ec24e845787779bce4f7dbfd525e84bf9177cc8b8377cc5032420cc052211880a54230008b41480829008b41a80016835001ac144413049617813521842684d04922b093a017e155e4f9df07f747414029080660a9100cc052215200484640310815c062102a80c52018007221b0bc082c2f426e1342684208dd232006c1be1d7a11d849d08b70fdf64b98ddae7f7c0c73380084cbeeff0494428801582a0403b054080660a52064841480c52054008b41a800d610443304961781551501c5201e2b8201a00921d441407d082f02fb76e8456027c11c8443004411500a8201582a0403b054883e00a208488550012c06a102580c4201403202cb8bc0f222a8c908c80bf11010620068100179204e1d6108002511900ae14560df0e6b22a40050350494826000960aa102a06204540aa102580ca2260092109007229517a1240500c908a806c458082a007221582518ad113ccb5b59082817a225420e00ca46402d20c606404508560e460c2207a06479ab0a829583915b8de5adaa08564b8c9acb5b4d10fa95a0b458badf2808a7de7f10bfbfacc65e85560000000049454e44ae426082"}}"#) && history_printed.contains(r#"{"event":"identity_removed","payload":{"seed_name":"Alice","encryption":"sr25519","public_key":"3efeca331d646d8a2986374bb3bb8d6e9e3cfcdd7c45c2b69104fab5d61d3f34","path":"//westend","network_genesis_hash":"e143f23803ac50e8f6f8e62695d1ce9e4e1d68aa36c1cd2cfd15340213f3423e"}}"#) && history_printed.contains(r#"{"event":"identity_removed","payload":{"seed_name":"Alice","encryption":"sr25519","public_key":"46ebddef8cd9bb167dc30878d7113b7e168e6f0646beffd77d69d39bad76b47a","path":"","network_genesis_hash":"e143f23803ac50e8f6f8e62695d1ce9e4e1d68aa36c1cd2cfd15340213f3423e"}}"#) && history_printed.contains(r#"{"event":"identity_removed","payload":{"seed_name":"Alice","encryption":"sr25519","public_key":"d43593c715fdd31c61141abd04a99fd6822c8558854ccde39a5684e7a56da27d","path":"//Alice","network_genesis_hash":"e143f23803ac50e8f6f8e62695d1ce9e4e1d68aa36c1cd2cfd15340213f3423e"}}"#), "Expected different history:\n{}", history_printed);
-        fs::remove_dir_all(dbname).unwrap();
-    }
-
-    #[test]
-    fn remove_westend_9010() {
-        let dbname = "for_tests/remove_westend_9010";
-        populate_cold(dbname, Verifier(None)).unwrap();
-        let genesis_hash = "e143f23803ac50e8f6f8e62695d1ce9e4e1d68aa36c1cd2cfd15340213f3423e";
-        let network_specs_key =
-            NetworkSpecsKey::from_parts(&hex::decode(genesis_hash).unwrap(), &Encryption::Sr25519);
-        let network_version = 9010;
-        assert!(
-            check_for_network("westend", network_version, dbname),
-            "No westend 9010 to begin with."
-        );
-        remove_metadata(&network_specs_key, network_version, dbname).unwrap();
-        assert!(
-            !check_for_network("westend", network_version, dbname),
-            "Westend 9010 not removed."
-        );
-        fs::remove_dir_all(dbname).unwrap();
-    }
->>>>>>> 224d3dc0
 }