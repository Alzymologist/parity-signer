--- conflicted
+++ resolved
@@ -120,14 +120,11 @@
         MetadataError::NoSystemPallet,
         MetadataError::NoVersionInConstants,
         MetadataError::RuntimeVersionNotDecodeable,
-<<<<<<< HEAD
         MetadataError::Base58PrefixNotDecodeable,
         MetadataError::Base58PrefixSpecsMismatch {
             specs: 42,
             meta: 104,
         },
-=======
->>>>>>> 224d3dc0
         MetadataError::NotMeta,
         MetadataError::UnableToDecode,
     ]
@@ -155,22 +152,7 @@
     ]
 }
 
-<<<<<<< HEAD
 /// Associated data for `ErrorSigner::AllExtensionsParsingFailed(_)` error.
-=======
-fn parser_metadata_error_set() -> Vec<ParserMetadataError> {
-    vec![
-        ParserMetadataError::NoEra,
-        ParserMetadataError::NoBlockHash,
-        ParserMetadataError::NoVersionExt,
-        ParserMetadataError::EraTwice,
-        ParserMetadataError::GenesisHashTwice,
-        ParserMetadataError::BlockHashTwice,
-        ParserMetadataError::SpecVersionTwice,
-    ]
-}
-
->>>>>>> 224d3dc0
 fn all_ext_parsing_failed_set() -> Vec<(u32, ParserError)> {
     vec![
         (
@@ -190,51 +172,14 @@
     ]
 }
 
-<<<<<<< HEAD
 /// Collecting all [`NotHexSigner`] errors.
 fn not_hex_signer() -> Vec<NotHexSigner> {
     vec![
-=======
-pub fn signer_errors() -> Vec<ErrorSigner> {
-    let address_key_bad = AddressKey::from_hex(
-        "0350e7c3d5edde7db964317cd9b51a3a059d7cd99f81bdbce14990047354334c9779",
-    )
-    .unwrap();
-    let address_key_good = AddressKey::from_hex(
-        "0150e7c3d5edde7db964317cd9b51a3a059d7cd99f81bdbce14990047354334c9779",
-    )
-    .unwrap();
-    let entry_order_vec: Vec<u8> = vec![100, 4, 85];
-    let genesis_hash: Vec<u8> =
-        hex::decode("e143f23803ca50e8f6f8e62695d1ce9e4e1d68aa36c1cd2cfd15340213f3423e").unwrap();
-    let meta_key = MetaKey::from_parts("westend", 9122);
-    let network_specs_key_bad = NetworkSpecsKey::from_hex(
-        "0350e143f23803ac50e8f6f8e62695d1ce9e4e1d68aa36c1cd2cfd15340213f3423e",
-    )
-    .unwrap();
-    let network_specs_key_good = NetworkSpecsKey::from_hex(
-        "0150e143f23803ac50e8f6f8e62695d1ce9e4e1d68aa36c1cd2cfd15340213f3423e",
-    )
-    .unwrap();
-    let not_hex_string = String::from("0xabracadabra");
-    let verifier_key = VerifierKey::from_parts(
-        &hex::decode("853faffbfc6713c1f899bf16547fcfbf733ae8361b8ca0129699d01d4f2181fd").unwrap(),
-    );
-    let valid_current_verifier = ValidCurrentVerifier::General;
-
-    let mut error_set = vec![ErrorSigner::Interface(InterfaceSigner::NotHex(
->>>>>>> 224d3dc0
         NotHexSigner::NetworkSpecsKey {
             input: not_hex_string(),
         },
-<<<<<<< HEAD
-=======
-    ))];
-    error_set.push(ErrorSigner::Interface(InterfaceSigner::NotHex(
->>>>>>> 224d3dc0
         NotHexSigner::InputContent,
         NotHexSigner::AddressKey {
-<<<<<<< HEAD
             input: not_hex_string(),
         },
     ]
@@ -267,19 +212,6 @@
     // All remaining [`InterfaceSigner`] errors.
     out.append(&mut vec![
         InterfaceSigner::PublicKeyLength,
-=======
-            input: not_hex_string,
-        },
-    )));
-    error_set.push(ErrorSigner::Interface(InterfaceSigner::KeyDecoding(
-        KeyDecodingSignerInterface::AddressKey(address_key_bad.to_owned()),
-    )));
-    error_set.push(ErrorSigner::Interface(InterfaceSigner::KeyDecoding(
-        KeyDecodingSignerInterface::NetworkSpecsKey(network_specs_key_bad.to_owned()),
-    )));
-    error_set.push(ErrorSigner::Interface(InterfaceSigner::PublicKeyLength));
-    error_set.push(ErrorSigner::Interface(
->>>>>>> 224d3dc0
         InterfaceSigner::HistoryPageOutOfRange {
             page_number: 14,
             total_pages: 10,
@@ -299,7 +231,6 @@
     out
 }
 
-<<<<<<< HEAD
 /// Collecting all [`KeyDecodingSignerDb`] errors.
 fn key_decoding_signer_db() -> Vec<KeyDecodingSignerDb> {
     vec![
@@ -307,21 +238,6 @@
         KeyDecodingSignerDb::EntryOrder(vec![100, 4, 85]),
         KeyDecodingSignerDb::MetaKey(meta_key()),
         KeyDecodingSignerDb::NetworkSpecsKey(network_specs_key_bad()),
-=======
-    error_set.push(ErrorSigner::Database(DatabaseSigner::KeyDecoding(
-        KeyDecodingSignerDb::AddressKey(address_key_bad),
-    )));
-    error_set.push(ErrorSigner::Database(DatabaseSigner::KeyDecoding(
-        KeyDecodingSignerDb::EntryOrder(entry_order_vec),
-    )));
-    error_set.push(ErrorSigner::Database(DatabaseSigner::KeyDecoding(
-        KeyDecodingSignerDb::MetaKey(meta_key),
-    )));
-    error_set.push(ErrorSigner::Database(DatabaseSigner::KeyDecoding(
-        KeyDecodingSignerDb::NetworkSpecsKey(network_specs_key_bad.to_owned()),
-    )));
-    error_set.push(ErrorSigner::Database(DatabaseSigner::KeyDecoding(
->>>>>>> 224d3dc0
         KeyDecodingSignerDb::NetworkSpecsKeyAddressDetails {
             address_key: address_key_good(),
             network_specs_key: network_specs_key_bad(),
@@ -495,7 +411,6 @@
             name: String::from("kusama"),
             version: 9110,
         },
-<<<<<<< HEAD
         InputSigner::MetadataKnown {
             name: String::from("westend"),
             version: 9122,
@@ -544,48 +459,6 @@
             old_verifier_value: verifier_value_sr25519(),
             new_verifier_value: verifier_value_ed25519(),
         },
-=======
-    ));
-    error_set.push(ErrorSigner::Input(InputSigner::MetadataKnown {
-        name: String::from("westend"),
-        version: 9122,
-    }));
-    error_set.push(ErrorSigner::Input(InputSigner::ImportantSpecsChanged(
-        network_specs_key_good.to_owned(),
-    )));
-    error_set.push(ErrorSigner::Input(InputSigner::EncryptionNotSupported(
-        String::from("03"),
-    )));
-    error_set.push(ErrorSigner::Input(InputSigner::BadSignature));
-    error_set.push(ErrorSigner::Input(InputSigner::LoadMetaUnknownNetwork {
-        name: String::from("kulupu"),
-    }));
-    error_set.push(ErrorSigner::Input(InputSigner::LoadMetaNoSpecs {
-        name: String::from("westend"),
-        valid_current_verifier,
-        general_verifier: verifier_sr25519(),
-    }));
-    error_set.push(ErrorSigner::Input(InputSigner::NeedVerifier {
-        name: String::from("kulupu"),
-        verifier_value: verifier_value_ed25519(),
-    }));
-    for content in content().into_iter() {
-        error_set.push(ErrorSigner::Input(InputSigner::NeedGeneralVerifier {
-            content,
-            verifier_value: verifier_value_sr25519(),
-        }));
-    }
-    error_set.push(ErrorSigner::Input(InputSigner::LoadMetaSetVerifier {
-        name: String::from("kulupu"),
-        new_verifier_value: verifier_value_ed25519(),
-    }));
-    error_set.push(ErrorSigner::Input(InputSigner::LoadMetaVerifierChanged {
-        name: String::from("kulupu"),
-        old_verifier_value: verifier_value_sr25519(),
-        new_verifier_value: verifier_value_ed25519(),
-    }));
-    error_set.push(ErrorSigner::Input(
->>>>>>> 224d3dc0
         InputSigner::LoadMetaSetGeneralVerifier {
             name: String::from("westend"),
             new_general_verifier_value: verifier_value_sr25519(),
@@ -595,7 +468,6 @@
             old_general_verifier_value: verifier_value_sr25519(),
             new_general_verifier_value: verifier_value_ed25519(),
         },
-<<<<<<< HEAD
     ]);
 
     // `GeneralVerifierChanged` errors.
@@ -698,54 +570,9 @@
             has_pwd: false,
             network_id: vec![network_specs_key_good()],
             encryption: Encryption::Sr25519,
-=======
-    ));
-    for content in content().into_iter() {
-        error_set.push(ErrorSigner::Input(InputSigner::GeneralVerifierChanged {
-            content,
-            old_general_verifier_value: verifier_value_sr25519(),
-            new_general_verifier_value: verifier_value_ed25519(),
-        }));
-    }
-    error_set.push(ErrorSigner::Input(InputSigner::TypesKnown));
-    error_set.push(ErrorSigner::Input(InputSigner::MessageNotReadable));
-    error_set.push(ErrorSigner::Input(InputSigner::UnknownNetwork {
-        genesis_hash: genesis_hash.to_vec(),
-        encryption: Encryption::Sr25519,
-    }));
-    error_set.push(ErrorSigner::Input(InputSigner::NoMetadata {
-        name: String::from("westend"),
-    }));
-    error_set.push(ErrorSigner::Input(InputSigner::SpecsKnown {
-        name: String::from("westend"),
-        encryption: Encryption::Sr25519,
-    }));
-    error_set.push(ErrorSigner::Input(InputSigner::AddSpecsVerifierChanged {
-        name: String::from("kulupu"),
-        old_verifier_value: verifier_value_sr25519(),
-        new_verifier_value: verifier_value_ed25519(),
-    }));
-
-    error_set.push(ErrorSigner::NotFound(NotFoundSigner::CurrentVerifier(
-        verifier_key.to_owned(),
-    )));
-    error_set.push(ErrorSigner::NotFound(NotFoundSigner::GeneralVerifier));
-    error_set.push(ErrorSigner::NotFound(NotFoundSigner::Types));
-    error_set.push(ErrorSigner::NotFound(NotFoundSigner::NetworkSpecs(
-        network_specs_key_bad,
-    )));
-    error_set.push(ErrorSigner::NotFound(NotFoundSigner::NetworkSpecsForName(
-        String::from("westend"),
-    )));
-    error_set.push(ErrorSigner::NotFound(
-        NotFoundSigner::NetworkSpecsKeyForAddress {
-            network_specs_key: network_specs_key_good,
-            address_key: address_key_good.to_owned(),
->>>>>>> 224d3dc0
         },
         network_specs_key_good(),
     ));
-<<<<<<< HEAD
 
     out
 }
@@ -753,47 +580,6 @@
 /// Collecting all [`ExtraAddressGenerationSigner`] errors.
 fn extra_address_generation_signer() -> Vec<ExtraAddressGenerationSigner> {
     vec![
-=======
-    error_set.push(ErrorSigner::NotFound(NotFoundSigner::AddressDetails(
-        address_key_good,
-    )));
-    error_set.push(ErrorSigner::NotFound(NotFoundSigner::Metadata {
-        name: String::from("westend"),
-        version: 9120,
-    }));
-    error_set.push(ErrorSigner::NotFound(NotFoundSigner::DangerStatus));
-    error_set.push(ErrorSigner::NotFound(NotFoundSigner::Stub));
-    error_set.push(ErrorSigner::NotFound(NotFoundSigner::Sign));
-    error_set.push(ErrorSigner::NotFound(NotFoundSigner::HistoryEntry(135)));
-    error_set.push(ErrorSigner::NotFound(NotFoundSigner::HistoryNetworkSpecs {
-        name: String::from("westend"),
-        encryption: Encryption::Ed25519,
-    }));
-    error_set.push(ErrorSigner::NotFound(NotFoundSigner::TransactionEvent(280)));
-    error_set.push(ErrorSigner::NotFound(NotFoundSigner::HistoricalMetadata {
-        name: String::from("kulupu"),
-    }));
-
-    error_set.push(ErrorSigner::DeadVerifier(verifier_key));
-
-    error_set.push(ErrorSigner::AddressGeneration(AddressGeneration::Common(
-        AddressGenerationCommon::EncryptionMismatch {
-            network_encryption: Encryption::Sr25519,
-            seed_object_encryption: Encryption::Ed25519,
-        },
-    )));
-    error_set.push(ErrorSigner::AddressGeneration(AddressGeneration::Common(
-        AddressGenerationCommon::KeyCollision {
-            seed_name: String::from("Alice super secret seed"),
-        },
-    )));
-    for e in secret_string_error_set().into_iter() {
-        error_set.push(ErrorSigner::AddressGeneration(AddressGeneration::Common(
-            AddressGenerationCommon::SecretString(e),
-        )));
-    }
-    error_set.push(ErrorSigner::AddressGeneration(AddressGeneration::Extra(
->>>>>>> 224d3dc0
         ExtraAddressGenerationSigner::RandomPhraseGeneration(anyhow!(
             "Seed phrase has invalid length."
         )),
