--- conflicted
+++ resolved
@@ -127,29 +127,13 @@
                 ParserCard::TxVersion (x) => fancy(index, indent, "tx_version", &format!("\"{}\"", x)),
             },
             Card::Author {author, base58prefix, address_details} => fancy(index, indent, "author", &format!("{{{}}}", make_author_info(author, *base58prefix, address_details))),
-<<<<<<< HEAD
             Card::AuthorPlain {author, base58prefix} => fancy(index, indent, "author_plain", &format!("{{\"base58\":\"{}\",\"identicon\":\"{}\"}}", print_multisigner_as_base58(author, Some(*base58prefix)), hex::encode(make_identicon_from_multisigner(author)))),
-=======
-            Card::AuthorPlain {author, base58prefix} => {
-                let hex_identicon = match make_identicon_from_multisigner(author) {
-                    Ok(a) => hex::encode(a),
-                    Err(_) => "".to_string(),
-                };
-                fancy(index, indent, "author_plain", &format!("{{\"base58\":\"{}\",\"identicon\":\"{}\"}}", print_multisigner_as_base58(author, Some(*base58prefix)), hex_identicon))
-            },
->>>>>>> 224d3dc0
             Card::AuthorPublicKey(author) => {
                 let hex_identicon = hex::encode(make_identicon_from_multisigner(author));
                 let insert = match author {
-<<<<<<< HEAD
                     MultiSigner::Ed25519(p) => format!("{{\"public_key\":\"{}\",\"identicon\":\"{}\",\"encryption\":\"{}\"}}", hex::encode(&p), hex_identicon, Encryption::Ed25519.show()),
                     MultiSigner::Sr25519(p) => format!("{{\"public_key\":\"{}\",\"identicon\":\"{}\",\"encryption\":\"{}\"}}", hex::encode(&p), hex_identicon, Encryption::Sr25519.show()),
                     MultiSigner::Ecdsa(p) => format!("{{\"public_key\":\"{}\",\"identicon\":\"{}\",\"encryption\":\"{}\"}}", hex::encode(&p), hex_identicon, Encryption::Ecdsa.show()),
-=======
-                    MultiSigner::Ed25519(p) => format!("{{\"public_key\":\"{}\",\"identicon\":\"{}\",\"encryption\":\"{}\"}}", hex::encode(p), hex_identicon, Encryption::Ed25519.show()),
-                    MultiSigner::Sr25519(p) => format!("{{\"public_key\":\"{}\",\"identicon\":\"{}\",\"encryption\":\"{}\"}}", hex::encode(p), hex_identicon, Encryption::Sr25519.show()),
-                    MultiSigner::Ecdsa(p) => format!("{{\"public_key\":\"{}\",\"identicon\":\"{}\",\"encryption\":\"{}\"}}", hex::encode(p.0), hex_identicon, Encryption::Ecdsa.show()),
->>>>>>> 224d3dc0
                 };
                 fancy(index, indent, "author_public_key", &insert)
             },
@@ -171,13 +155,5 @@
     base58prefix: u16,
     address_details: &AddressDetails,
 ) -> String {
-<<<<<<< HEAD
     format!("\"base58\":\"{}\",\"identicon\":\"{}\",\"seed\":\"{}\",\"derivation_path\":\"{}\",\"has_pwd\":{}", print_multisigner_as_base58(author, Some(base58prefix)), hex::encode(make_identicon_from_multisigner(author)), address_details.seed_name, address_details.path, address_details.has_pwd)
-=======
-    let hex_identicon = match make_identicon_from_multisigner(author) {
-        Ok(a) => hex::encode(a),
-        Err(_) => "".to_string(),
-    };
-    format!("\"base58\":\"{}\",\"identicon\":\"{}\",\"seed\":\"{}\",\"derivation_path\":\"{}\",\"has_pwd\":{}", print_multisigner_as_base58(author, Some(base58prefix)), hex_identicon, address_details.seed_name, address_details.path, address_details.has_pwd)
->>>>>>> 224d3dc0
 }