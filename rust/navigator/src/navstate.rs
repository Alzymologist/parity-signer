--- conflicted
+++ resolved
@@ -7,17 +7,8 @@
 use crate::modals::Modal;
 use crate::actions::Action;
 use crate::alerts::Alert;
-
-<<<<<<< HEAD
 use db_handling::interface_signer::{BIP_CAP, print_guess, SAFE_RESERVE, WORD_LENGTH};
 use definitions::{error::{AddressGeneration, AddressGenerationCommon, AddressKeySource, ErrorSource}, error_signer::{ErrorSigner, ExtraAddressKeySourceSigner, InputSigner, InterfaceSigner, Signer}, keyring::{AddressKey, NetworkSpecsKey}, users::AddressDetails};
-=======
-//use plot_icon;
-use db_handling;
-use definitions::{error::{AddressGeneration, AddressGenerationCommon, AddressKeySource, ErrorSigner, ErrorSource, ExtraAddressKeySourceSigner, InputSigner, InterfaceSigner, Signer}, keyring::{AddressKey, NetworkSpecsKey}, users::AddressDetails};
-use transaction_parsing;
-use transaction_signing;
->>>>>>> ac8ccd98
 
 ///State of the app as remembered by backend
 #[derive(Debug, Clone)]
@@ -280,12 +271,8 @@
                                 Ok(()) => {new_navstate = Navstate::clean_screen(Screen::Keys(KeysState::new_in_network(&derive_state.seed_name(), &derive_state.network_specs_key())))},
                                 Err(e) => {
                                     if let ErrorSigner::AddressGeneration(AddressGeneration::Common(AddressGenerationCommon::DerivationExists(ref multisigner, ref address_details, _))) = e {
-<<<<<<< HEAD
                                         new_navstate.screen = Screen::DeriveKey(derive_state.collided_with(multisigner, address_details));
-=======
-                                        new_navstate.screen = Screen::DeriveKey(derive_state.collided_with(&multisigner, &address_details));
                                         new_navstate.modal = Modal::Empty;
->>>>>>> ac8ccd98
                                         new_navstate.alert = Alert::Error;
                                         errorline.push_str(&<Signer>::show(&e));
                                     }
@@ -1103,11 +1090,7 @@
                     out
                 },
                 Screen::DeriveKey(ref derive_state) => {
-<<<<<<< HEAD
                     match db_handling::interface_signer::derive_prep (dbname, &derive_state.seed_name(), &derive_state.network_specs_key(), derive_state.collision(), details_str) {
-=======
-                    match db_handling::interface_signer::derive_prep (dbname, &derive_state.seed_name(), &derive_state.network_specs_key(), derive_state.collision(), &details_str) {
->>>>>>> ac8ccd98
                         Ok(a) => {
                             format!("{},\"keyboard\":{}", a, new_navstate.keyboard())
                         },
