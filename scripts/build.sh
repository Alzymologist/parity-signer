#!/bin/bash
set -e

. "$(dirname "${0}")/variables.sh"

# Build Signer backend


if [ "$1" != "android" ] && [ "$1" != "ios" ]
then
	printf 'Please select target OS\n'
	printf 'build.sh android\n'
	printf 'or\n'
	printf 'build.sh ios\n'
	exit 1
fi

if [ "$1" == "android" ]
  then
<<<<<<< HEAD

    # Build android

    if [ -z ${NDK_HOME+x} ];
      then
        printf 'Please install android-ndk or export NDK_HOME (use absolute path)\n\n'
        printf 'from https://developer.android.com/ndk/downloads or with sdkmanager\n'
        exit 1
      else
        printf "Building Android targets...";
    fi

    printf "Building ARM64 Android targets...";
    cp ../os-specific-lock/android/Cargo.lock ../
    cp android-hack/Cargo.toml .
    CC_aarch64_linux_android="${ANDROID_PREBUILD_BIN}/aarch64-linux-android${API_LEVEL}-clang" \
    CXX_aarch64_linux_android="${ANDROID_PREBUILD_BIN}/aarch64-linux-android${API_LEVEL}-clang++" \
    CARGO_TARGET_AARCH64_LINUX_ANDROID_LINKER="${ANDROID_PREBUILD_BIN}/aarch64-linux-android${API_LEVEL}-clang" \
    AR_aarch64_linux_android="${ANDROID_PREBUILD_BIN}/aarch64-linux-android-ar" \
      cargo build --target=aarch64-linux-android --release

    printf "Building ARMv7 Android targets...";
    CC_armv7_linux_androideabi="${ANDROID_PREBUILD_BIN}/armv7a-linux-androideabi${API_LEVEL}-clang" \
    CXX_armv7_linux_androideabi="${ANDROID_PREBUILD_BIN}/armv7a-linux-androideabi${API_LEVEL}-clang++" \
    CARGO_TARGET_ARMV7_LINUX_ANDROIDEABI_LINKER="${ANDROID_PREBUILD_BIN}/armv7a-linux-androideabi${API_LEVEL}-clang" \
    AR_armv7_linux_androideabi="${ANDROID_PREBUILD_BIN}/arm-linux-androideabi-ar" \
      cargo build --target=armv7-linux-androideabi --release

    printf "Building 32-bit x86  Android targets...";
    CC_i686_linux_android="${ANDROID_PREBUILD_BIN}/i686-linux-android${API_LEVEL}-clang" \
    CXX_i686_linux_android="${ANDROID_PREBUILD_BIN}/i686-linux-android${API_LEVEL}-clang++" \
    CARGO_TARGET_I686_LINUX_ANDROID_LINKER="${ANDROID_PREBUILD_BIN}/i686-linux-android${API_LEVEL}-clang" \
    AR_i686_linux_android="${ANDROID_PREBUILD_BIN}/i686-linux-android-ar" \
      cargo build --target=i686-linux-android --release

    printf "Building 64-bit x86  Android targets...";
    CC_x86_64_linux_android="${ANDROID_PREBUILD_BIN}/x86_64-linux-android${API_LEVEL}-clang" \
    CXX_x86_64_linux_android="${ANDROID_PREBUILD_BIN}/x86_64-linux-android${API_LEVEL}-clang++" \
    CARGO_TARGET_X86_64_LINUX_ANDROID_LINKER="${ANDROID_PREBUILD_BIN}/x86_64-linux-android${API_LEVEL}-clang" \
    AR_x86_64_linux_android="${ANDROID_PREBUILD_BIN}/x86_64-linux-android-ar" \
      cargo build --target=x86_64-linux-android --release

    for i in "${!ANDROID_ARCHS[@]}";
      do
        mkdir -p -v "../../android/app/src/main/jniLibs/${ANDROID_FOLDER[$i]}"
        cp "../target/${ANDROID_ARCHS[$i]}/release/lib${LIB_NAME}.so" "../../android/app/src/main/jniLibs/${ANDROID_FOLDER[$i]}/lib${LIB_NAME}.so"
    done

    rm -rf ../../android/app/src/main/assets/Database/*
    mkdir -p ../../android/app/src/main/assets/Database/
    cp -R ../database/database_cold_release/* ../../android/app/src/main/assets/Database/
=======
    . "$(dirname "${0}")/switch_to_android.sh"
>>>>>>> ac8ccd98
fi

if [ "$1" == "ios" ]
  then

    # Build iOS

    printf "Building iOS targets...";
    
    cd "$(dirname "${0}")/../rust/signer"

    cp ../os-specific-lock/ios/Cargo.lock ../
    cp ios-hack/Cargo.toml .

    for i in "${IOS_ARCHS[@]}";
      do
        rustup target add "$i";
        cargo build --locked --target "$i" --release --no-default-features
    done

    lipo -create -output "../../ios/NativeSigner/lib${LIB_NAME}.a" ../target/x86_64-apple-ios/release/libsigner.a ../target/aarch64-apple-ios/release/libsigner.a
    lipo -create -output "lib${LIB_NAME}.a" ../target/x86_64-apple-ios/release/libsigner.a ../target/aarch64-apple-ios/release/libsigner.a
    #unsupported: target/armv7-apple-ios/release/libsigner.a target/armv7s-apple-ios/release/libsigner.a

    # Generate cold release database with built-in metadata

    cd "$(dirname "${0}")/../generate_message"
    cargo run --locked make_cold_release

    # Move database to assets

    rm -rf ../../ios/NativeSigner/Database
    mkdir ../../ios/NativeSigner/Database/
    mkdir ../../ios/NativeSigner/Database/Database/
    cp -R ../database/database_cold_release/ ../../ios/NativeSigner/Database/Database
fi

#echo "hello tom" > read.txt
#cat read.txt<|MERGE_RESOLUTION|>--- conflicted
+++ resolved
@@ -17,61 +17,7 @@
 
 if [ "$1" == "android" ]
   then
-<<<<<<< HEAD
-
-    # Build android
-
-    if [ -z ${NDK_HOME+x} ];
-      then
-        printf 'Please install android-ndk or export NDK_HOME (use absolute path)\n\n'
-        printf 'from https://developer.android.com/ndk/downloads or with sdkmanager\n'
-        exit 1
-      else
-        printf "Building Android targets...";
-    fi
-
-    printf "Building ARM64 Android targets...";
-    cp ../os-specific-lock/android/Cargo.lock ../
-    cp android-hack/Cargo.toml .
-    CC_aarch64_linux_android="${ANDROID_PREBUILD_BIN}/aarch64-linux-android${API_LEVEL}-clang" \
-    CXX_aarch64_linux_android="${ANDROID_PREBUILD_BIN}/aarch64-linux-android${API_LEVEL}-clang++" \
-    CARGO_TARGET_AARCH64_LINUX_ANDROID_LINKER="${ANDROID_PREBUILD_BIN}/aarch64-linux-android${API_LEVEL}-clang" \
-    AR_aarch64_linux_android="${ANDROID_PREBUILD_BIN}/aarch64-linux-android-ar" \
-      cargo build --target=aarch64-linux-android --release
-
-    printf "Building ARMv7 Android targets...";
-    CC_armv7_linux_androideabi="${ANDROID_PREBUILD_BIN}/armv7a-linux-androideabi${API_LEVEL}-clang" \
-    CXX_armv7_linux_androideabi="${ANDROID_PREBUILD_BIN}/armv7a-linux-androideabi${API_LEVEL}-clang++" \
-    CARGO_TARGET_ARMV7_LINUX_ANDROIDEABI_LINKER="${ANDROID_PREBUILD_BIN}/armv7a-linux-androideabi${API_LEVEL}-clang" \
-    AR_armv7_linux_androideabi="${ANDROID_PREBUILD_BIN}/arm-linux-androideabi-ar" \
-      cargo build --target=armv7-linux-androideabi --release
-
-    printf "Building 32-bit x86  Android targets...";
-    CC_i686_linux_android="${ANDROID_PREBUILD_BIN}/i686-linux-android${API_LEVEL}-clang" \
-    CXX_i686_linux_android="${ANDROID_PREBUILD_BIN}/i686-linux-android${API_LEVEL}-clang++" \
-    CARGO_TARGET_I686_LINUX_ANDROID_LINKER="${ANDROID_PREBUILD_BIN}/i686-linux-android${API_LEVEL}-clang" \
-    AR_i686_linux_android="${ANDROID_PREBUILD_BIN}/i686-linux-android-ar" \
-      cargo build --target=i686-linux-android --release
-
-    printf "Building 64-bit x86  Android targets...";
-    CC_x86_64_linux_android="${ANDROID_PREBUILD_BIN}/x86_64-linux-android${API_LEVEL}-clang" \
-    CXX_x86_64_linux_android="${ANDROID_PREBUILD_BIN}/x86_64-linux-android${API_LEVEL}-clang++" \
-    CARGO_TARGET_X86_64_LINUX_ANDROID_LINKER="${ANDROID_PREBUILD_BIN}/x86_64-linux-android${API_LEVEL}-clang" \
-    AR_x86_64_linux_android="${ANDROID_PREBUILD_BIN}/x86_64-linux-android-ar" \
-      cargo build --target=x86_64-linux-android --release
-
-    for i in "${!ANDROID_ARCHS[@]}";
-      do
-        mkdir -p -v "../../android/app/src/main/jniLibs/${ANDROID_FOLDER[$i]}"
-        cp "../target/${ANDROID_ARCHS[$i]}/release/lib${LIB_NAME}.so" "../../android/app/src/main/jniLibs/${ANDROID_FOLDER[$i]}/lib${LIB_NAME}.so"
-    done
-
-    rm -rf ../../android/app/src/main/assets/Database/*
-    mkdir -p ../../android/app/src/main/assets/Database/
-    cp -R ../database/database_cold_release/* ../../android/app/src/main/assets/Database/
-=======
     . "$(dirname "${0}")/switch_to_android.sh"
->>>>>>> ac8ccd98
 fi
 
 if [ "$1" == "ios" ]
