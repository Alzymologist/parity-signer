// Copyright 2015-2019 Parity Technologies (UK) Ltd.
// This file is part of Parity.

// Parity is free software: you can redistribute it and/or modify
// it under the terms of the GNU General Public License as published by
// the Free Software Foundation, either version 3 of the License, or
// (at your option) any later version.

// Parity is distributed in the hope that it will be useful,
// but WITHOUT ANY WARRANTY; without even the implied warranty of
// MERCHANTABILITY or FITNESS FOR A PARTICULAR PURPOSE.  See the
// GNU General Public License for more details.

// You should have received a copy of the GNU General Public License
// along with Parity.  If not, see <http://www.gnu.org/licenses/>.

'use strict';

import React from 'react';
<<<<<<< HEAD
import { Alert, SafeAreaView, StyleSheet, ScrollView, Text } from 'react-native';
=======
import { Alert, SafeAreaView, ScrollView, StyleSheet, Text } from 'react-native';
>>>>>>> a93ef8a8
import { KeyboardAwareScrollView } from 'react-native-keyboard-aware-scroll-view'
import { Subscribe } from 'unstated';

import colors from '../colors';
import AccountCard from '../components/AccountCard';
import AccountSeed from '../components/AccountSeed';
import Background from '../components/Background';
import Button from '../components/Button';
import NetworkButton from '../components/NetworkButton';
import TextInput from '../components/TextInput';
import { NETWORK_LIST } from '../constants';
import AccountsStore from '../stores/AccountsStore';
import { validateSeed } from '../util/account';
import { debounce } from '../util/debounce'
import { brainWalletAddress } from '../util/native';

export default class AccountRecover extends React.Component {
  static navigationOptions = {
    title: 'Recover Account',
    headerBackTitle: 'Back'
  };

  render() {
    return (
      <Subscribe to={[AccountsStore]}>
        {accounts => <AccountRecoverView {...this.props} accounts={accounts} />}
      </Subscribe>
    );
  }
}

class AccountRecoverView extends React.Component {
  constructor(...args) {
    super(...args);

    this.state = { seed: ''}
  }

  addressGeneration = (seed) => {
    const { accounts } = this.props;
    
    brainWalletAddress(seed)
    .then(({ address, bip39 }) => accounts.updateNew({address, seed, validBip39Seed: bip39}))
    .catch(console.error);
  }

<<<<<<< HEAD
  debouncedAddressGeneration = debounce(this.addressGeneration, 200)
=======
  componentWillUnmount = function () {
    // called when the user goes back, or finishes the whole recovery process
    this.props.accounts.updateNew({seed : ''});
  }
>>>>>>> a93ef8a8

  render() {
    const { accounts } = this.props;
    const selected = accounts.getNew();
    const networkKey = selected.networkKey;
    const network = NETWORK_LIST[networkKey];

    return (
      <SafeAreaView style={styles.safeAreaView}>
        <KeyboardAwareScrollView style={styles.bodyContainer}>
          <Background />
          <ScrollView
            contentContainerStyle={{ justifyContent: 'flex-end' }}
            style={{ flex: 1 }}
            enableOnAndroid
            scrollEnabled
            keyboardShouldPersistTaps="always"
            extraHeight={230}
            innerRef={ref => {
              this.scroll = ref;
            }}
          >
            <Text style={styles.titleTop}>RECOVER ACCOUNT</Text>
            <Text style={styles.title}>CHOOSE NETWORK</Text>
            <NetworkButton network={network}/>
            <Text style={styles.title}>ACCOUNT NAME</Text>
            <TextInput
              onChangeText={name => accounts.updateNew({ name })}
              value={selected && selected.name}
              placeholder="Enter an account name"
            />
            <Text style={[styles.title, { marginTop: 20 }]}>
              ENTER RECOVERY WORDS
            </Text>
            <AccountSeed
              valid={validateSeed(selected.seed, selected.validBip39Seed).valid}
<<<<<<< HEAD
              onChangeText={seed => {
                this.debouncedAddressGeneration(seed);
                this.setState({seed});
              }}
              value={this.state.seed}
=======
              onChangeText={seed => accounts.updateNew({ seed })}
              value={selected.seed}
>>>>>>> a93ef8a8
            />
            <AccountCard
              style={{ marginTop: 20 }}
              address={selected.address || ''}
              networkKey={selected.networkKey || ''}
              title={selected.name}
              seedType={selected.validBip39Seed ? 'bip39' : 'brain wallet'}
            />
            <Button
              buttonStyles={{ marginBottom: 40 }}
              title="Next Step"
              onPress={() => {
                const validation = validateSeed(selected.seed, selected.validBip39Seed);

                if (!validation.valid) {
                  if (validation.accountRecoveryAllowed){
                    return Alert.alert(
                      'Warning:',
                      `${validation.reason}`,
                      [
                        {
                          text: 'I understand the risks',
                          style: 'default',
                          onPress: () => {
                            this.props.navigation.navigate('AccountPin', {
                              isWelcome: this.props.navigation.getParam(
                                'isWelcome'
                              ),
                              isNew: true
                            });
                          }
                        },
                        {
                          text: 'Back',
                          style: 'cancel'
                        }
                      ]
                    );
                  } else {
                    return Alert.alert(
                      'Error:',
                      `${validation.reason}`,
                      [
                        {
                          text: 'Back',
                          style: 'cancel'
                        }
                      ]
                    );
                  }
                }
                
                this.props.navigation.navigate('AccountPin', {
                  isWelcome: this.props.navigation.getParam('isWelcome'),
                  isNew: true
                });
              }}
            />
          </ScrollView>
        </KeyboardAwareScrollView>
      </SafeAreaView>
    );
  }
}

const styles = StyleSheet.create({
  bodyContainer: {
    backgroundColor: colors.bg,
    flex: 1,
    padding: 20
  },
  safeAreaView: {
    flex: 1
  },
  titleTop: {
    fontFamily: 'Manifold CF',
    color: colors.bg_text_sec,
    fontSize: 24,
    fontWeight: 'bold',
    paddingBottom: 20,
    textAlign: 'center'
  },
  title: {
    fontFamily: 'Manifold CF',
    color: colors.bg_text_sec,
    fontSize: 18,
    fontWeight: 'bold',
    paddingBottom: 20
  }
});<|MERGE_RESOLUTION|>--- conflicted
+++ resolved
@@ -17,11 +17,7 @@
 'use strict';
 
 import React from 'react';
-<<<<<<< HEAD
-import { Alert, SafeAreaView, StyleSheet, ScrollView, Text } from 'react-native';
-=======
 import { Alert, SafeAreaView, ScrollView, StyleSheet, Text } from 'react-native';
->>>>>>> a93ef8a8
 import { KeyboardAwareScrollView } from 'react-native-keyboard-aware-scroll-view'
 import { Subscribe } from 'unstated';
 
@@ -68,14 +64,12 @@
     .catch(console.error);
   }
 
-<<<<<<< HEAD
   debouncedAddressGeneration = debounce(this.addressGeneration, 200)
-=======
+  
   componentWillUnmount = function () {
     // called when the user goes back, or finishes the whole recovery process
     this.props.accounts.updateNew({seed : ''});
   }
->>>>>>> a93ef8a8
 
   render() {
     const { accounts } = this.props;
@@ -112,16 +106,11 @@
             </Text>
             <AccountSeed
               valid={validateSeed(selected.seed, selected.validBip39Seed).valid}
-<<<<<<< HEAD
               onChangeText={seed => {
                 this.debouncedAddressGeneration(seed);
                 this.setState({seed});
               }}
               value={this.state.seed}
-=======
-              onChangeText={seed => accounts.updateNew({ seed })}
-              value={selected.seed}
->>>>>>> a93ef8a8
             />
             <AccountCard
               style={{ marginTop: 20 }}
