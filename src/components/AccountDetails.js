--- conflicted
+++ resolved
@@ -4,11 +4,7 @@
 import { StyleSheet, View, ScrollView, Text, TextInput, TouchableOpacity } from 'react-native'
 import AppStyles from '../styles'
 import AccountIcon from './AccountIcon'
-<<<<<<< HEAD
-import AccountAddress from './AccountAddress'
-=======
 import QrView from './QrView'
->>>>>>> 1b2afc24
 
 export default class AccountDetails extends Component {
   static propTypes = {
@@ -53,28 +49,9 @@
     return (
       <ScrollView style={AppStyles.view}>
         <AccountIcon style={AppStyles.icon} seed={'0x' + this.props.account.address} />
-<<<<<<< HEAD
-        <Text style={AppStyles.hintText}>Name</Text>
-        <Text style={AppStyles.valueText}>{this.props.account.name ? this.props.account.name : 'no name'}</Text>
-        <Text style={AppStyles.hintText}>Address</Text>
-        <AccountAddress address={this.props.account.address} />
-        <View style={AppStyles.buttonContainer}>
-          <Button
-            style={styles.button}
-            onPress={this.props.onDisplayAddressPressed}
-            title='Display Address QR Code'
-            color='green'
-            accessibilityLabel='Press to address QR Code'
-          />
-        </View>
-        <View style={AppStyles.buttonContainer}>
-          <Text
-            style={styles.buttonText}
-            onPress={() => this.props.onDeleteAccountPressed(this.props.account)}
-=======
-        <TouchableOpacity style={styles.wrapper}
+        <TouchableOpacity
+          style={styles.wrapper}
           onLongPress={this.startEdit}
->>>>>>> 1b2afc24
           >
           <View>
             <Text style={AppStyles.hintText}>Name</Text>
