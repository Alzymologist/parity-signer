'use strict'

import { Alert } from 'react-native'
import { connect } from 'react-redux'
import { Actions } from 'react-native-router-flux'
import AccountPin from '../components/AccountPin'
<<<<<<< HEAD
import { addAccount, setPin } from '../actions/accounts'
import { signTx } from '../actions/transactions'
import { saveAccount } from '../util/db'

const mapStateToPropsEnterPin = (state, ownProps) => ({
  account: state.accounts.selected
})

const mapDispatchToPropsEnterPin = (dispatch, ownProps) => ({
  onNextPressed: (pin, account) => {
    if (pin === account.pin) {
      dispatch(signTx(account))
    } else {
      Alert.alert('Invalid PIN')
=======
import { addAccount, modifyAccount, setNewPin } from '../actions/accounts'
import { signedTx } from '../actions/transactions'
import { keccak, brainWalletSign } from '../util/native'

async function signTransaction (dispatch, account, rlp) {
  try {
    let hash = await keccak(rlp)
    let signature = await brainWalletSign(account.seed, hash)
    dispatch(signedTx(signature))
    Actions.qrViewTx()
  } catch (e) {
    console.log(e)
  }
}

export const AccountEnterPin = connect(
  (state) => ({
    account: state.accounts.selected,
    extra: {
      rlp: state.transactions.pendingTransaction.rlp
    },
    withConfirmation: false
  }),
  (dispatch) => ({
    onNextPressed: (pin, account, {rlp}) => {
      if (pin === account.pin) {
        signTransaction(dispatch, account, rlp)
      } else {
        Alert.alert('Invalid PIN')
      }
>>>>>>> 1b2afc24
    }
  })
)(AccountPin)

export const AccountChangePin = connect(
  (state) => ({
    account: state.accounts.selected,
    placeholder: 'Current PIN',
    withConfirmation: false
  }),
  (dispatch) => ({
    onNextPressed: (pin, account, rlp) => {
      if (pin === account.pin) {
        Actions.accountSetPin()
      } else {
        Alert.alert('Invalid PIN')
      }
    }
  })
)(AccountPin)

export const AccountSetPin = connect(
  ({accounts}) => {
    const isNew = !accounts.all.find(acc => acc.address === accounts.selected.address)

    return {
      account: accounts.selected,
      placeholder: isNew ? 'Enter PIN' : 'Enter new PIN'
    }
  },
  (dispatch) => ({
    onNextPressed: (pin, account) => {
      dispatch(setNewPin(pin))
      Actions.accountConfirmPin()
    }
  })
)(AccountPin)

export const AccountConfirmPin = connect(
  ({accounts}) => {
    const isNew = !accounts.all.find(acc => acc.address === accounts.selected.address)

    return {
      account: accounts.selected,
      extra: { isNew },
      placeholder: 'Confirm PIN'
    }
  },
  (dispatch) => ({
    onNextPressed: (pin, account, {isNew}) => {
      if (pin !== account.newPin) {
        Alert.alert('PIN doesn\'t match')
        return
      }

      if (isNew) {
        dispatch(addAccount(account))
        Actions.popTo('accountList')
        Alert.alert('Account Created')
        return
      }

      dispatch(modifyAccount(account, {
        pin
      }))
      Actions.popTo('accountDetails')
      Alert.alert('PIN changed')
    }
  })
)(AccountPin)<|MERGE_RESOLUTION|>--- conflicted
+++ resolved
@@ -4,53 +4,21 @@
 import { connect } from 'react-redux'
 import { Actions } from 'react-native-router-flux'
 import AccountPin from '../components/AccountPin'
-<<<<<<< HEAD
-import { addAccount, setPin } from '../actions/accounts'
+import { addAccount, setNewPin, modifyAccount } from '../actions/accounts'
 import { signTx } from '../actions/transactions'
-import { saveAccount } from '../util/db'
-
-const mapStateToPropsEnterPin = (state, ownProps) => ({
-  account: state.accounts.selected
-})
-
-const mapDispatchToPropsEnterPin = (dispatch, ownProps) => ({
-  onNextPressed: (pin, account) => {
-    if (pin === account.pin) {
-      dispatch(signTx(account))
-    } else {
-      Alert.alert('Invalid PIN')
-=======
-import { addAccount, modifyAccount, setNewPin } from '../actions/accounts'
-import { signedTx } from '../actions/transactions'
-import { keccak, brainWalletSign } from '../util/native'
-
-async function signTransaction (dispatch, account, rlp) {
-  try {
-    let hash = await keccak(rlp)
-    let signature = await brainWalletSign(account.seed, hash)
-    dispatch(signedTx(signature))
-    Actions.qrViewTx()
-  } catch (e) {
-    console.log(e)
-  }
-}
 
 export const AccountEnterPin = connect(
   (state) => ({
     account: state.accounts.selected,
-    extra: {
-      rlp: state.transactions.pendingTransaction.rlp
-    },
     withConfirmation: false
   }),
   (dispatch) => ({
-    onNextPressed: (pin, account, {rlp}) => {
+    onNextPressed: (pin, account) => {
       if (pin === account.pin) {
-        signTransaction(dispatch, account, rlp)
+        dispatch(signTx(account))
       } else {
         Alert.alert('Invalid PIN')
       }
->>>>>>> 1b2afc24
     }
   })
 )(AccountPin)
