--- conflicted
+++ resolved
@@ -55,12 +55,8 @@
   render () {
     return (
       <ScrollView style={AppStyles.view}>
-<<<<<<< HEAD
         <AccountIcon style={AppStyles.icon} seed={'0x' + this.state.address} />
-        <Text style={AppStyles.hintText}>name</Text>
-=======
         <Text style={AppStyles.hintText}>Account Name</Text>
->>>>>>> a514265f
         <TextInput
           placeholder='Name for this account'
           value={this.state.name}
