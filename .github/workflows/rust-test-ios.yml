--- conflicted
+++ resolved
@@ -26,10 +26,7 @@
         run:            |
                         cd rust
                         cp os-specific-lock/ios/Cargo.lock .
-<<<<<<< HEAD
                         cp signer/ios-hack/Cargo.toml signer
-=======
                         export DYLD_FALLBACK_LIBRARY_PATH="$(xcode-select --print-path)/Toolchains/XcodeDefault.xctoolchain/usr/lib/"
->>>>>>> a51df746
                         cargo test
                         cd ..