package io.parity.signer

import androidx.camera.core.ImageProxy
import androidx.compose.runtime.Composable
import androidx.compose.runtime.State
import com.google.mlkit.vision.barcode.BarcodeScanner
import io.parity.signer.alerts.Confirm
import io.parity.signer.alerts.ErrorModal
import io.parity.signer.alerts.ShieldAlert
import io.parity.signer.components.Documents
import io.parity.signer.components.SeedBoxStatus
import io.parity.signer.modals.*
import io.parity.signer.models.*
import io.parity.signer.screens.*
import io.parity.signer.uniffi.*

@Composable
fun ScreenSelector(
	screenData: ScreenData,
	alertState: State<AlertState?>,
	progress: State<Float?>,
	captured: State<Int?>,
	total: State<Int?>,
	seedNames: Array<String>,
	isStrongBoxProtected: () -> Boolean,
	addKey: (String, String) -> Unit,
	checkPath: (String, String, String) -> DerivationCheck,
	increment: (Int, String) -> Unit,
	addSeed: (String, String, Boolean) -> Unit,
	handleCameraPermissions: () -> Unit,
	processFrame: (BarcodeScanner, ImageProxy) -> Unit,
	resetScanValues: () -> Unit,
	getAppVersion: () -> String,
	wipeToFactory: () -> Unit,
	signSufficientCrypto: (String, String) -> Unit,
	signTransaction: (String, String) -> Unit,
	wipeToJailbreak: () -> Unit,
	button: (Action, String, String) -> Unit
) {
	val button1: (Action) -> Unit = { action -> button(action, "", "") }
	val button2: (Action, String) -> Unit =
		{ action, details -> button(action, details, "") }

	when (screenData) {
		is ScreenData.DeriveKey -> NewAddressScreen(
			screenData.f,
			button = button2,
			addKey = addKey,
			checkPath = checkPath,
		)
		ScreenData.Documents -> Documents()
		is ScreenData.KeyDetails -> ExportPublicKey(screenData.f)
		is ScreenData.KeyDetailsMulti -> KeyDetailsMulti(
			screenData.f,
			button1,
		)
		is ScreenData.Keys -> KeyManager(
			button = button2,
			increment,
			screenData.f,
			alertState
		)
		is ScreenData.Log -> HistoryScreen(screenData.f, button2)
		is ScreenData.LogDetails -> LogDetails(screenData.f)
		is ScreenData.ManageNetworks -> ManageNetworks(
			screenData.f,
			button2,
		)
		is ScreenData.NNetworkDetails -> NetworkDetails(
			screenData.f,
			button2
		)
		is ScreenData.NewSeed -> NewSeedScreen(
			screenData.f,
			button2,
			seedNames
		)
		is ScreenData.RecoverSeedName -> RecoverSeedName(
			screenData.f,
			button2,
			seedNames
		)
		is ScreenData.RecoverSeedPhrase -> RecoverSeedPhrase(
			recoverSeedPhrase = screenData.f,
			button = button2,
			addSeed = addSeed
		)
		ScreenData.Scan -> ScanScreen(
			progress = progress,
			captured = captured,
			total = total,
			button = button,
			handleCameraPermissions = handleCameraPermissions,
			processFrame = processFrame,
			resetScanValues = resetScanValues,
		)
		is ScreenData.SeedSelector -> SeedManager(
			screenData.f,
			button2
		)
		is ScreenData.SelectSeedForBackup -> SelectSeedForBackup(
			screenData.f,
			button2
		)
		is ScreenData.Settings -> SettingsScreen(
			screenData.f,
			button1 = button1,
			isStrongBoxProtected = isStrongBoxProtected,
			getAppVersion = getAppVersion,
			wipeToFactory = wipeToFactory,
			alertState = alertState,
		)
		is ScreenData.SignSufficientCrypto -> SignSufficientCrypto(
			screenData.f,
			signSufficientCrypto
		)
		is ScreenData.Transaction -> TransactionPreview(
			screenData.f,
			button,
			signTransaction
		)
		is ScreenData.VVerifier -> VerifierScreen(
			screenData.f,
			wipeToJailbreak
		)
		is ScreenData.SignatureReady -> SignatureReady(
			screenData.f,
			signerDataModel::pushButton
		)
	}
}

@Composable
fun ModalSelector(
	modalData: ModalData?,
	alertState: State<AlertState?>,
	removeSeed: (String) -> Unit,
	getSeedForBackup: (String, (String) -> Unit, (SeedBoxStatus) -> Unit) -> Unit,
	addKey: (String, String) -> Unit,
	addSeed: (String, String, Boolean) -> Unit,
	selectSeed: (String) -> Unit,
	button: (Action, String, String) -> Unit
) {
	val button1: (Action) -> Unit = { action -> button(action, "", "") }
	val button2: (Action, String) -> Unit =
		{ action, details -> button(action, details, "") }
	when (modalData) {
		is ModalData.NewSeedMenu ->
			NewSeedMenu(
				alertState = alertState,
				button = button1
			)
		is ModalData.SeedMenu -> SeedMenu(
			modalData.f,
			alertState,
			button1,
			removeSeed
		)
		is ModalData.NetworkSelector -> NetworkSelector(
			modalData.f,
			button2
		)
		is ModalData.Backup -> SeedBackup(
			modalData.f,
			getSeedForBackup = getSeedForBackup
		)
		is ModalData.PasswordConfirm -> PasswordConfirm(
			modalData.f,
			addKey = addKey
		)
<<<<<<< HEAD
=======
		is ModalData.SignatureReady -> SignatureReady(
			modalData.f,
			button1
		)
>>>>>>> 56cba3a5
		is ModalData.EnterPassword -> EnterPassword(
			modalData.f,
			button2,
		)
		is ModalData.LogRight -> LogMenu(
			modalData.f,
			button1
		)
		is ModalData.NetworkDetailsMenu -> NetworkDetailsMenu(
			button1
		)
		is ModalData.ManageMetadata -> {
			ManageMetadata(
				modalData.f,
				button1
			)
		}
		is ModalData.SufficientCryptoReady -> SufficientCryptoReady(
			modalData.f,
		)
		is ModalData.KeyDetailsAction -> KeyDetailsAction(
			button1
		)
		is ModalData.TypesInfo -> TypesInfo(
			modalData.f,
			button1
		)
		is ModalData.NewSeedBackup -> NewSeedBackup(
			modalData.f,
			addSeed
		)
		is ModalData.LogComment -> LogComment(
			button2
		)
		is ModalData.SelectSeed -> {
			SelectSeed(modalData.f, selectSeed)
		}
		null -> {}
	}
}

@Composable
fun AlertSelector(
	alert: AlertData?,
	alertState: State<AlertState?>,
	button: (Action, String, String) -> Unit,
	acknowledgeWarning: () -> Unit
) {
	val button1: (Action) -> Unit = { action -> button(action, "", "") }

	when (alert) {
		AlertData.Confirm -> Confirm(button = button1)
		is AlertData.ErrorData -> ErrorModal(
			error = alert.f,
			button = button1
		)
		is AlertData.Shield -> ShieldAlert(
			// alert.f, // TODO: use this instead
			alertState = alertState,
			button = button1,
			acknowledgeWarning = acknowledgeWarning
		)
		null -> {}
	}
}

enum class OnBoardingState {
	InProgress,
	No,
	Yes;
}<|MERGE_RESOLUTION|>--- conflicted
+++ resolved
@@ -125,7 +125,7 @@
 		)
 		is ScreenData.SignatureReady -> SignatureReady(
 			screenData.f,
-			signerDataModel::pushButton
+			button
 		)
 	}
 }
@@ -168,13 +168,6 @@
 			modalData.f,
 			addKey = addKey
 		)
-<<<<<<< HEAD
-=======
-		is ModalData.SignatureReady -> SignatureReady(
-			modalData.f,
-			button1
-		)
->>>>>>> 56cba3a5
 		is ModalData.EnterPassword -> EnterPassword(
 			modalData.f,
 			button2,
